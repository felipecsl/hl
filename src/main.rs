--- conflicted
+++ resolved
@@ -24,13 +24,10 @@
     Deploy(commands::deploy::DeployArgs),
     /// Initializes a new app with its configuration files
     Init(commands::init::InitArgs),
-<<<<<<< HEAD
     /// Stream logs from a service
     Logs(commands::logs::LogsArgs),
-=======
     /// Restart a service using systemctl
     Restart(commands::restart::RestartArgs),
->>>>>>> 442affc8
     /// Retag :latest to a previous sha and restart (health-gated)
     Rollback(commands::rollback::RollbackArgs),
     /// Manage .env secrets
@@ -48,11 +45,8 @@
         Commands::Accessories(args) => commands::accessories::execute(args).await?,
         Commands::Deploy(args) => commands::deploy::execute(args).await?,
         Commands::Init(args) => commands::init::execute(args).await?,
-<<<<<<< HEAD
         Commands::Logs(args) => commands::logs::execute(args).await?,
-=======
         Commands::Restart(args) => commands::restart::execute(args).await?,
->>>>>>> 442affc8
         Commands::Rollback(args) => commands::rollback::execute(args).await?,
         Commands::Secrets(args) => commands::secrets::execute(args).await?,
     }
