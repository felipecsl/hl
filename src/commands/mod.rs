pub mod accessories;
pub mod deploy;
pub mod init;
<<<<<<< HEAD
pub mod logs;
=======
pub mod restart;
>>>>>>> 442affc8
pub mod rollback;
pub mod secrets;<|MERGE_RESOLUTION|>--- conflicted
+++ resolved
@@ -1,10 +1,7 @@
 pub mod accessories;
 pub mod deploy;
 pub mod init;
-<<<<<<< HEAD
 pub mod logs;
-=======
 pub mod restart;
->>>>>>> 442affc8
 pub mod rollback;
 pub mod secrets;